# ============================================================================ #
# Copyright (c) 2022 - 2024 NVIDIA Corporation & Affiliates.                   #
# All rights reserved.                                                         #
#                                                                              #
# This source code and the accompanying materials are made available under     #
# the terms of the Apache License 2.0 which accompanies this distribution.     #
# ============================================================================ #

add_subdirectory(utils)

if (CMAKE_BUILD_TYPE STREQUAL "DEBUG")
  set(CMAKE_BUILD_TYPE "Debug")
endif()

include(AddMLIRPython)

# [RFC]:
# Check how to solve this better than just disable the warning for the whole directory.
# If this is better addressed after updating to a newer LLVM version, track as an issue on GitHub.
add_compile_options(-Wno-ambiguous-reversed-operator)

# Specifies that all MLIR packages are co-located under the cudaq
# top level package (the API has been embedded in a relocatable way).
add_compile_definitions("MLIR_PYTHON_PACKAGE_PREFIX=cudaq.mlir.")

if (CMAKE_COMPILER_IS_GNUCXX)
  # Deals with warnings in gcc12 - may not be needed for gcc 13.
  # To enable this also for clang, make sure to install the 
  # corresponding llvm-*-dev package (no change needed for the LLVM build).
  add_definitions(-flto=auto)
endif()

set(CMAKE_PLATFORM_NO_VERSIONED_SONAME 1)

################################################################################
# Sources
################################################################################

declare_mlir_python_sources(CUDAQuantumPythonSources)

declare_mlir_dialect_python_bindings(
  ADD_TO_PARENT CUDAQuantumPythonSources
  ROOT_DIR "${CMAKE_CURRENT_SOURCE_DIR}/cudaq/mlir"
  TD_FILE dialects/QuakeOps.td
  SOURCES
    dialects/quake.py
  DIALECT_NAME quake)

declare_mlir_dialect_python_bindings(
  ADD_TO_PARENT CUDAQuantumPythonSources
  ROOT_DIR "${CMAKE_CURRENT_SOURCE_DIR}/cudaq/mlir"
  TD_FILE dialects/CCOps.td
  SOURCES
    dialects/cc.py
  DIALECT_NAME cc)

declare_mlir_python_extension(CUDAQuantumPythonSources.Extension
  MODULE_NAME _quakeDialects
  ADD_TO_PARENT CUDAQuantumPythonSources
  SOURCES
   CUDAQuantumExtension.cpp
<<<<<<< HEAD
   runtime/mlir/py_register_dialects.cpp
   runtime/utils/PyRemoteRESTQPU.cpp
   runtime/utils/PyRemoteSimulatorQPU.cpp
   runtime/utils/PyRestRemoteClient.cpp
   runtime/cudaq/qis/py_qubit_qis.cpp
   runtime/cudaq/kernels/py_common_kernels.cpp
   runtime/cudaq/platform/py_alt_launch_kernel.cpp
   runtime/cudaq/qis/py_execution_manager.cpp 
   runtime/common/py_ExecutionContext.cpp
   runtime/cudaq/algorithms/py_sample_async.cpp
   runtime/cudaq/algorithms/py_observe_async.cpp
   runtime/cudaq/platform/JITExecutionCache.cpp
   utils/LinkedLibraryHolder.cpp
   runtime/cudaq/target/py_runtime_target.cpp
   runtime/cudaq/target/py_testing_utils.cpp
   runtime/common/py_SampleResult.cpp
   runtime/common/py_ObserveResult.cpp
   runtime/common/py_NoiseModel.cpp
   runtime/cudaq/spin/py_matrix.cpp
   runtime/cudaq/spin/py_spin_op.cpp 
   runtime/cudaq/algorithms/py_optimizer.cpp 
   runtime/cudaq/algorithms/py_vqe.cpp
   runtime/cudaq/algorithms/py_state.cpp
=======
   runtime/common/py_ExecutionContext.cpp
   runtime/common/py_NoiseModel.cpp
   runtime/common/py_ObserveResult.cpp
   runtime/common/py_SampleResult.cpp
   runtime/cudaq/algorithms/py_draw.cpp
   runtime/cudaq/algorithms/py_observe_async.cpp
   runtime/cudaq/algorithms/py_optimizer.cpp
   runtime/cudaq/algorithms/py_sample_async.cpp
   runtime/cudaq/algorithms/py_state.cpp
   runtime/cudaq/algorithms/py_vqe.cpp
   runtime/cudaq/kernels/py_common_kernels.cpp
   runtime/cudaq/platform/JITExecutionCache.cpp
   runtime/cudaq/platform/py_alt_launch_kernel.cpp
   runtime/cudaq/qis/py_execution_manager.cpp
   runtime/cudaq/qis/py_qubit_qis.cpp
   runtime/cudaq/spin/py_matrix.cpp
   runtime/cudaq/spin/py_spin_op.cpp
   runtime/cudaq/target/py_runtime_target.cpp
   runtime/cudaq/target/py_testing_utils.cpp
   runtime/mlir/py_register_dialects.cpp
   runtime/utils/PyRemoteRESTQPU.cpp
   runtime/utils/PyRemoteSimulatorQPU.cpp
   runtime/utils/PyRestRemoteClient.cpp
   utils/LinkedLibraryHolder.cpp
>>>>>>> c451b979
   ../runtime/cudaq/platform/common/QuantumExecutionQueue.cpp
   ../runtime/cudaq/platform/default/rest_server/RemoteRuntimeClient.cpp

  EMBED_CAPI_LINK_LIBS
   CUDAQuantumMLIRCAPI
   MLIRCAPIExecutionEngine
  PRIVATE_LINK_LIBS
   OptCodeGen
   OptTransforms
)

target_include_directories(CUDAQuantumPythonSources.Extension INTERFACE 
    ${CMAKE_CURRENT_SOURCE_DIR} 
    ${CMAKE_SOURCE_DIR}/python 
    ${CMAKE_SOURCE_DIR}/python/utils
    ${CMAKE_SOURCE_DIR}/runtime
)
target_link_libraries(CUDAQuantumPythonSources.Extension INTERFACE 
    cudaq 
    cudaq-common 
    cudaq-em-default
    fmt::fmt-header-only
<<<<<<< HEAD
=======
    unzip_util
>>>>>>> c451b979
)

################################################################################
# Common CAPI
################################################################################

add_mlir_python_common_capi_library(CUDAQuantumPythonCAPI
  INSTALL_COMPONENT CUDAQuantumPythonModules
  INSTALL_DESTINATION cudaq/mlir/_mlir_libs
  OUTPUT_DIRECTORY "${MLIR_BINARY_DIR}/python/cudaq/mlir/_mlir_libs"
  RELATIVE_INSTALL_ROOT "../.."
  DECLARED_SOURCES
    CUDAQuantumPythonSources
    # TODO: Remove this in favor of showing fine grained registration once
    # available.
    MLIRPythonExtension.RegisterEverything
    MLIRPythonSources.Core
)

################################################################################
# Instantiation of all Python modules
################################################################################

add_mlir_python_modules(CUDAQuantumPythonModules
  ROOT_PREFIX "${MLIR_BINARY_DIR}/python/cudaq/mlir"
  INSTALL_PREFIX "cudaq/mlir"
  DECLARED_SOURCES
    CUDAQuantumPythonSources
    # TODO: Remove this in favor of showing fine grained registration once
    # available.
    MLIRPythonExtension.RegisterEverything
    MLIRPythonSources
  COMMON_CAPI_LINK_LIBS
    CUDAQuantumPythonCAPI
  )

file (COPY cudaq DESTINATION ${CMAKE_BINARY_DIR}/python)

## The Python bindings module for Quake dialect depends on CUDAQ libraries 
## which it can't locate since they are in "../../lib" and the 'rpath' is set
## to '$ORIGIN' by default.
set(_origin_prefix "\$ORIGIN")
if(APPLE)
  set(_origin_prefix "@loader_path")
endif()

add_subdirectory(runtime/cudaq/distributed)
add_subdirectory(runtime/cudaq/domains/plugins)

if (NOT SKBUILD)
  SET(CMAKE_INSTALL_RPATH "${CMAKE_INSTALL_RPATH}:$ORIGIN/../../lib:$ORIGIN/../../lib/plugins")
  set_property(TARGET CUDAQuantumPythonModules.extension._quakeDialects.dso 
    APPEND PROPERTY INSTALL_RPATH "${_origin_prefix}/../../../lib:${_origin_prefix}/../../../lib/plugins")
else()
  SET(CMAKE_INSTALL_RPATH "${CMAKE_INSTALL_RPATH}:$ORIGIN/../cuda_quantum.libs")
  set_property(TARGET CUDAQuantumPythonModules.extension._quakeDialects.dso 
    APPEND PROPERTY INSTALL_RPATH "${_origin_prefix}/../../../lib:${_origin_prefix}/../../../cuda_quantum.libs")
endif()

if (NOT SKBUILD)
  install(DIRECTORY cudaq DESTINATION .)
endif()

# Do we have pytest and numpy? 
execute_process(COMMAND ${Python_EXECUTABLE} -m pytest --version
  OUTPUT_VARIABLE PYTEST_output
  ERROR_VARIABLE  PYTEST_error
  RESULT_VARIABLE PYTEST_result)
execute_process(COMMAND ${Python_EXECUTABLE} -c "import numpy"
  OUTPUT_VARIABLE NUMPY_output
  ERROR_VARIABLE NUMPY_error
  RESULT_VARIABLE NUMPY_result)

if(CUDAQ_BUILD_TESTS)
  if(${PYTEST_result} EQUAL 0 AND ${NUMPY_result} EQUAL 0)
    message(STATUS "Pytest and Numpy found, building Python tests.")
    add_subdirectory(tests)
  else()
    message(FATAL_ERROR "CUDA Quantum Python Warning - CUDAQ_BUILD_TESTS=TRUE but can't find numpy or pytest modules required for testing.")
  endif()
endif()<|MERGE_RESOLUTION|>--- conflicted
+++ resolved
@@ -59,31 +59,6 @@
   ADD_TO_PARENT CUDAQuantumPythonSources
   SOURCES
    CUDAQuantumExtension.cpp
-<<<<<<< HEAD
-   runtime/mlir/py_register_dialects.cpp
-   runtime/utils/PyRemoteRESTQPU.cpp
-   runtime/utils/PyRemoteSimulatorQPU.cpp
-   runtime/utils/PyRestRemoteClient.cpp
-   runtime/cudaq/qis/py_qubit_qis.cpp
-   runtime/cudaq/kernels/py_common_kernels.cpp
-   runtime/cudaq/platform/py_alt_launch_kernel.cpp
-   runtime/cudaq/qis/py_execution_manager.cpp 
-   runtime/common/py_ExecutionContext.cpp
-   runtime/cudaq/algorithms/py_sample_async.cpp
-   runtime/cudaq/algorithms/py_observe_async.cpp
-   runtime/cudaq/platform/JITExecutionCache.cpp
-   utils/LinkedLibraryHolder.cpp
-   runtime/cudaq/target/py_runtime_target.cpp
-   runtime/cudaq/target/py_testing_utils.cpp
-   runtime/common/py_SampleResult.cpp
-   runtime/common/py_ObserveResult.cpp
-   runtime/common/py_NoiseModel.cpp
-   runtime/cudaq/spin/py_matrix.cpp
-   runtime/cudaq/spin/py_spin_op.cpp 
-   runtime/cudaq/algorithms/py_optimizer.cpp 
-   runtime/cudaq/algorithms/py_vqe.cpp
-   runtime/cudaq/algorithms/py_state.cpp
-=======
    runtime/common/py_ExecutionContext.cpp
    runtime/common/py_NoiseModel.cpp
    runtime/common/py_ObserveResult.cpp
@@ -108,7 +83,6 @@
    runtime/utils/PyRemoteSimulatorQPU.cpp
    runtime/utils/PyRestRemoteClient.cpp
    utils/LinkedLibraryHolder.cpp
->>>>>>> c451b979
    ../runtime/cudaq/platform/common/QuantumExecutionQueue.cpp
    ../runtime/cudaq/platform/default/rest_server/RemoteRuntimeClient.cpp
 
@@ -131,10 +105,7 @@
     cudaq-common 
     cudaq-em-default
     fmt::fmt-header-only
-<<<<<<< HEAD
-=======
     unzip_util
->>>>>>> c451b979
 )
 
 ################################################################################
